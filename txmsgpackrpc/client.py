--- conflicted
+++ resolved
@@ -6,9 +6,6 @@
 from txmsgpackrpc.handler import PooledConnectionHandler
 
 
-<<<<<<< HEAD
-def connect(host, port, connectTimeout=None, waitTimeout=None, maxRetries=5):
-=======
 def __connect(host, port, factory, connectTimeout, ssl, ssl_CertificateOptions):
     if not ssl:
         reactor.connectTCP(host, port, factory, timeout=connectTimeout)
@@ -19,9 +16,8 @@
         reactor.connectSSL(host, port, factory, ssl_CertificateOptions, timeout=connectTimeout)
 
 
-def connect(host, port, connectTimeout=None, waitTimeout=None,
+def connect(host, port, connectTimeout=None, waitTimeout=None, maxRetries=5,
             ssl=False, ssl_CertificateOptions=None):
->>>>>>> edbd876c
     factory = MsgpackClientFactory(connectTimeout=connectTimeout,
                                    waitTimeout=waitTimeout)
     factory.maxRetries = maxRetries
@@ -35,12 +31,8 @@
 
 
 def connect_pool(host, port, poolsize=10, isolated=False,
-<<<<<<< HEAD
-                 connectTimeout=None, waitTimeout=None, maxRetries=5):
-=======
-                 connectTimeout=None, waitTimeout=None,
+                 connectTimeout=None, waitTimeout=None, maxRetries=5,
                  ssl=False, ssl_CertificateOptions=None):
->>>>>>> edbd876c
     factory = MsgpackClientFactory(handler=PooledConnectionHandler,
                                    handlerConfig={'poolsize': poolsize,
                                                   'isolated': isolated},
@@ -57,6 +49,7 @@
     return d
 
 if sys.version_info.major < 3:  # UNIX sockets are not supported for Python 3
+
     def connect_UNIX(address, connectTimeout=None, waitTimeout=None, maxRetries=5):
         factory = MsgpackClientFactory(connectTimeout=connectTimeout,
                                        waitTimeout=waitTimeout)
